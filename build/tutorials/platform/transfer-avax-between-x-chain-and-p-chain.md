--- conflicted
+++ resolved
@@ -302,186 +302,6 @@
 
 Just as before, we can call [`avm.getBalance`](../../avalanchego-apis/exchange-chain-x-chain-api.md#avm-getbalance) to verify the funds were received. The balance should have increased by `3,000,000` minus the transaction fee.
 
-<<<<<<< HEAD
-=======
-## Export AVAX from the X-Chain to the C-Chain
-
-In addition to sending AVAX between the X-Chain and P-Chain, you can also send AVAX between the X-Chain and the C-Chain and back. The X-Chain uses [Bech32](http://support.avalabs.org/en/articles/4587392-what-is-bech32) addresses and the C-Chain uses hex Ethereum Virtual Machine \(EVM\) addresses. There is no way to convert the address from one format to the other since they are both derived from a private key using a one-way cryptographic function.
-
-In order to get around this, you can export a private key from the X-Chain and then import it to the C-Chain. This way, you can use the X-Chain address and change the X- prefix to a C- prefix in order to get the correct Bech32 address to use for the C-Chain.
-
-First, export a private key from the X Chain:
-
-```cpp
-curl -X POST --data '{
-    "jsonrpc":"2.0",
-    "id"     :1,
-    "method" :"avm.exportKey",
-    "params" :{
-        "username" :"myUsername",
-        "password":"myPassword",
-        "address": "X-avax1jggdngzc9l87rgurmfu0z0n0v4mxlqta0h3k6e"
-    }
-}' -H 'content-type:application/json;' 127.0.0.1:9650/ext/bc/X
-```
-
-Response:
-
-```cpp
-{
-    "jsonrpc":"2.0",
-    "id"     :1,
-    "result" :{
-        "privateKey":"PrivateKey-2w4XiXxPfQK4TypYqnohRL8DRNTz9cGiGmwQ1zmgEqD9c9KWLq"
-    }
-}
-```
-
-Now, import the same private key to the C Chain:
-
-```cpp
-curl -X POST --data '{  
-    "jsonrpc":"2.0",    
-    "id"     :1,    
-    "method" :"avax.importKey", 
-    "params" :{ 
-        "username" :"myUsername",   
-        "password":"myPassword",    
-        "privateKey":"PrivateKey-2w4XiXxPfQK4TypYqnohRL8DRNTz9cGiGmwQ1zmgEqD9c9KWLq"    
-    }   
-}' -H 'content-type:application/json;' 127.0.0.1:9650/ext/bc/C/avax
-```
-
-The response contains a hex-encoded EVM address:
-
-```cpp
-{
-    "jsonrpc": "2.0",
-    "result": {
-        "address": "0x5Bf544EF123FE41B262295dBA41c5a9CFA8efDB4"
-    },
-    "id": 1
-}
-```
-
-Now, you can use the address corresponding to the private key you exported and switch to using the C- prefix in the [`avm.exportAVAX`](../../avalanchego-apis/exchange-chain-x-chain-api.md#avm-exportavax) call:
-
-```cpp
-curl -X POST --data '{  
-    "jsonrpc":"2.0",    
-    "id"     :1,    
-    "method" :"avm.exportAVAX", 
-    "params" :{ 
-        "to":"C-avax1jggdngzc9l87rgurmfu0z0n0v4mxlqta0h3k6e",   
-        "destinationChain": "C",    
-        "amount": 5000000,  
-        "username":"myUsername",    
-        "password":"myPassword" 
-    }   
-}' -H 'content-type:application/json;' 127.0.0.1:9650/ext/bc/X
-```
-
-Since your keystore user owns the corresponding private key on the C-Chain, you can now import the AVAX to the address of your choice. It’s not necessary to import it to the same address that it was exported to, so can import it directly to an address that you own in MetaMask or another third-party service.
-
-```cpp
-curl -X POST --data '{
-    "jsonrpc":"2.0",
-    "id"     :1,    
-    "method" :"avax.importAVAX",    
-    "params" :{ 
-        "to":"0x4b879aff6b3d24352Ac1985c1F45BA4c3493A398",  
-        "sourceChain":"X",  
-        "username":"myUsername",    
-        "password":"myPassword" 
-    }   
-}' -H 'content-type:application/json;' 127.0.0.1:9650/ext/bc/C/avax
-```
-
-where `to` is a hex-encoded EVM address of your choice.
-
-The response looks like this:
-
-```cpp
-{   
-    "jsonrpc": "2.0",   
-    "result": { 
-        "txID": "LWTRsiKnEUJC58y8ezAk6hhzmSMUCtemLvm3LZFw8fxDQpns3" 
-    },  
-    "id": 1 
-}
-```
-
-Note: there is no transaction fee for import transactions to the C Chain.
-
-Once your AVAX has been transferred to the C-Chain, you can immediately begin running smart contracts.
-
-{% page-ref page="../smart-contracts/deploy-a-smart-contract-on-avalanche-using-remix-and-metamask.md" %}
-
-## Export AVAX from the C-Chain to the X-Chain
-
-Now, you can move AVAX back from the C-Chain to the X-Chain
-
-```cpp
-curl -X POST --data '{  
-    "jsonrpc":"2.0",    
-    "id"     :1,    
-    "method" :"avax.exportAVAX",
-    "params" :{ 
-        "to":"X-avax1wkmfja9ve3lt3n9ye4qp3l3gj9k2mz7ep45j7q",   
-        "amount": 5000000,  
-        "username":"myUsername",    
-        "password":"myPassword" 
-    }   
-}' -H 'content-type:application/json;' 127.0.0.1:9650/ext/bc/C/avax
-```
-
-where `to` is the bech32 encoded address of an X-Chain address you hold. Make sure that the amount you export exceeds the transaction fee because both the export and import transactions will charge a transaction fee.
-
-The response should look like this:
-
-```cpp
-{   
-    "jsonrpc": "2.0",   
-    "result": { 
-        "txID": "2ZDt3BNwzA8vm4CMP42pWD242VZy7TSWYUXEuBifkDh4BxbCvj"    
-    },  
-    "id": 1 
-}
-```
-
-## Import AVAX to the X-Chain from the C-Chain
-
-Lastly, we can finish up by importing AVAX from the C-Chain to the X-Chain, call [`avm.importAVAX`](../../avalanchego-apis/exchange-chain-x-chain-api.md#avm-importavax).
-
-```cpp
-curl -X POST --data '{  
-    "jsonrpc":"2.0",    
-    "id"     :1,    
-    "method": "avm.importAVAX", 
-    "params": { 
-        "username":"myUsername",    
-        "password":"myPassword",    
-        "sourceChain": "C", 
-        "to":"X-avax1wkmfja9ve3lt3n9ye4qp3l3gj9k2mz7ep45j7q"    
-    }   
-}' -H 'content-type:application/json;' 127.0.0.1:9650/ext/bc/X
-```
-
-where `to` is the bech32 encoded address the X-Chain address which you sent the funds to in the previous step.
-
-The response should look like this:
-
-```cpp
-{   
-    "jsonrpc": "2.0",   
-    "result": { 
-        "txID": "2kxwWpHvZPhMsJcSTmM7a3Da7sExB8pPyF7t4cr2NSwnYqNHni"    
-    },  
-    "id": 1 
-}
-```
-
->>>>>>> e8cb7db9
 ## Wrapping Up
 
 That’s it! Now, you can swap AVAX back and forth between the X-Chain and P-Chain, both by using the Avalanche Wallet, and by calling the appropriate API calls on the network node.
