# Info API

This API can be used to access basic information about the node.

## Format

This API uses the `json 2.0` RPC format. For more information on making JSON RPC calls, see [here](issuing-api-calls.md).

## Endpoint

```text
/ext/info
```

## API Methods

### info.getBlockchainID

<<<<<<< HEAD
Given a blockchain’s alias, get its ID. \(See [`admin.aliasChain`](admin-api#admin-aliaschain)for more context.\)
=======
Given a blockchain’s alias, get its ID. \(See [`admin.aliasChain`](admin-api.md#admin-aliaschain)for more context.\)
>>>>>>> d3cb9c71

#### **Signature**

```text
info.getBlockchainID({alias:string}) -> {blockchainID:string}
```

#### **Example Call**

```text
curl -X POST --data '{
    "jsonrpc":"2.0",
    "id"     :1,
    "method" :"info.getBlockchainID",
    "params": {
        "alias":"X"
    }
}' -H 'content-type:application/json;' 127.0.0.1:9650/ext/info
```

#### **Example Response**

```text
{
    "jsonrpc":"2.0",
    "id"     :1,
    "result" :{
        "blockchainID":"sV6o671RtkGBcno1FiaDbVcFv2sG5aVXMZYzKdP4VQAWmJQnM"
    }
}
```

### info.getNetworkID

Get the ID of the network this node is participating in.

#### **Signature**

```text
info.getNetworkID() -> {networkID:int}
```

#### **Example Call**

```text
curl -X POST --data '{
    "jsonrpc":"2.0",
    "id"     :1,
    "method" :"info.getNetworkID"
}' -H 'content-type:application/json;' 127.0.0.1:9650/ext/info
```

#### **Example Response**

```text
{
    "jsonrpc":"2.0",
    "id"     :1,
    "result" :{
        "networkID":"2"
    }
}
```

### info.getNetworkName

Get the name of the network this node is participating in.

#### **Signature**

```text
info.getNetworkName() -> {networkName:string}
```

#### **Example Call**

```text
curl -X POST --data '{
    "jsonrpc":"2.0",
    "id"     :1,
    "method" :"info.getNetworkName"
}' -H 'content-type:application/json;' 127.0.0.1:9650/ext/info
```

#### **Example Response**

```text
{
    "jsonrpc":"2.0",
    "id"     :1,
    "result" :{
        "networkName":"local"
    }
}
```

### info.getNodeID

Get the ID of this node.

#### **Signature**

```text
info.getNodeID() -> {nodeID: string}
```

#### **Example Call**

```text
curl -X POST --data '{
    "jsonrpc":"2.0",
    "id"     :1,
    "method" :"info.getNodeID"
}' -H 'content-type:application/json;' 127.0.0.1:9650/ext/info
```

#### **Example Response**

```text
{
    "jsonrpc": "2.0",
    "result": {
        "nodeID": "NodeID-5mb46qkSBj81k9g9e4VFjGGSbaaSLFRzD"
    },
    "id": 1
}
```

### info.getNodeIP

Get the IP of this node.

#### **Signature**

```text
info.getNodeIP() -> {ip: string}
```

#### **Example Call**

```text
curl -X POST --data '{
    "jsonrpc":"2.0",
    "id"     :1,
    "method" :"info.getNodeIP"
}' -H 'content-type:application/json;' 127.0.0.1:9650/ext/info
```

#### **Example Response**

```text
{
    "jsonrpc": "2.0",
    "result": {
        "ip": "192.168.1.1:9651"
    },
    "id": 1
}
```

### info.getNodeVersion

Get the version of this node.

#### **Signature**

```text
info.getNodeVersion() -> {version: string}
```

#### **Example Call**

```text
curl -X POST --data '{
    "jsonrpc":"2.0",
    "id"     :1,
    "method" :"info.getNodeVersion"
}' -H 'content-type:application/json;' 127.0.0.1:9650/ext/info
```

#### **Example Response**

```text
{
    "jsonrpc": "2.0",
    "result": {
        "version": "avalanche/0.5.7"
    },
    "id": 1
}
```

### info.isBootstrapped

Check whether a given chain is done bootstrapping

#### **Signature**

```text
info.isBootstrapped({chain: string}) -> {isBootstrapped: bool}
```

`chain` is the ID or alias of a chain.

#### **Example Call**

```text
curl -X POST --data '{
    "jsonrpc":"2.0",
    "id"     :1,
    "method" :"info.isBootstrapped",
    "params": {
        "chain":"X"
    }
}' -H 'content-type:application/json;' 127.0.0.1:9650/ext/info
```

#### **Example Response**

```text
{
    "jsonrpc": "2.0",
    "result": {
        "isBootstrapped": true
    },
    "id": 1
}
```

### info.peers

Get a description of peer connections.

#### **Signature**

```text
info.peers() -> 
{
    numPeers: int,
    peers:[]{
        ip: string,
        publicIP: string,
        nodeID: string,
        version: string,
        lastSent: string,
        lastReceived: string
    }
}
```

#### **Example Call**

```text
curl -X POST --data '{
    "jsonrpc":"2.0",
    "id"     :1,
    "method" :"info.peers"
}' -H 'content-type:application/json;' 127.0.0.1:9650/ext/info
```

#### **Example Response**

```text
{
    "jsonrpc":"2.0",
    "id"     :1,
    "result" :{
        "numPeers":3,
        "peers":[
          {
             "ip":"206.189.137.87:9651",
             "publicIP":"206.189.137.87:9651",
             "nodeID":"NodeID-8PYXX47kqLDe2wD4oPbvRRchcnSzMA4J4",
             "version":"avalanche/0.5.0",
             "lastSent":"2020-06-01T15:23:02Z",
             "lastReceived":"2020-06-01T15:22:57Z"
          },
          {
             "ip":"158.255.67.151:9651",
             "publicIP":"158.255.67.151:9651",
             "nodeID":"NodeID-C14fr1n8EYNKyDfYixJ3rxSAVqTY3a8BP",
             "version":"avalanche/0.5.0",
             "lastSent":"2020-06-01T15:23:02Z",
             "lastReceived":"2020-06-01T15:22:34Z"
          },
          {
             "ip":"83.42.13.44:9651",
             "publicIP":"83.42.13.44:9651",
             "nodeID":"NodeID-LPbcSMGJ4yocxYxvS2kBJ6umWeeFbctYZ",
             "version":"avalanche/0.5.0",
             "lastSent":"2020-06-01T15:23:02Z",
             "lastReceived":"2020-06-01T15:22:55Z"
          }
        ]
    }
}
```

### info.getTxFee

Get the transaction fee of the network.

#### **Signature**

```text
info.getTxFee() -> {txFee:uint64}
```

#### **Example Call**

```text
curl -X POST --data '{
    "jsonrpc":"2.0",
    "id"     :1,
    "method" :"info.getTxFee"
}' -H 'content-type:application/json;' 127.0.0.1:9650/ext/info
```

#### **Example Response**

```text
{
    "jsonrpc":"2.0",
    "id"     :1,
    "result" :{
        "txFee": "1000000"
    }
}
```
<|MERGE_RESOLUTION|>--- conflicted
+++ resolved
@@ -16,11 +16,7 @@
 
 ### info.getBlockchainID
 
-<<<<<<< HEAD
-Given a blockchain’s alias, get its ID. \(See [`admin.aliasChain`](admin-api#admin-aliaschain)for more context.\)
-=======
-Given a blockchain’s alias, get its ID. \(See [`admin.aliasChain`](admin-api.md#admin-aliaschain)for more context.\)
->>>>>>> d3cb9c71
+Given a blockchain’s alias, get its ID. \(See [`admin.aliasChain`](admin-api.md#admin-aliaschain).\)
 
 #### **Signature**
 
