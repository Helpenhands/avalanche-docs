--- conflicted
+++ resolved
@@ -231,15 +231,9 @@
         address: string,
         amount: int
     },
-<<<<<<< HEAD
     from: []string, (optional)
     changeAddr: string, (optional)
     username: string,
-=======
-    from: []string, //optional
-    changeAddr: string, //optional
-    username: string,  
->>>>>>> d3cb9c71
     password: string
 }) ->
 {
@@ -300,11 +294,7 @@
 
 ### avm.mint
 
-<<<<<<< HEAD
 Mint units of a variable-cap asset created with [`avm.createVariableCapAsset`](#avm-createvariablecapasset).
-=======
-Mint units of a variable-cap asset \(an asset created with [`avm.createVariableCapAsset`](exchange-chain-x-chain-api.md#avm-createvariablecapasset)\).
->>>>>>> d3cb9c71
 
 #### **Signature**
 
@@ -374,7 +364,6 @@
 ```cpp
 avm.createVariableCapAsset({
     name: string,
-<<<<<<< HEAD
     symbol: string,
     denomination: int, (optional)
     minterSets: []{
@@ -384,17 +373,6 @@
     from: []string, (optional)
     changeAddr: string, (optional)
     username: string,
-=======
-    symbol: string, //optional
-    denomination: int,  
-    minterSets []{
-        minters: []string,
-        threshold: int
-    },
-    from: []string, //optional
-    changeAddr: string, //optional
-    username: string,  
->>>>>>> d3cb9c71
     password: string
 }) ->
 {
@@ -471,7 +449,6 @@
 ```cpp
 avm.createNFTAsset({
     name: string,
-<<<<<<< HEAD
     symbol: string,
     minterSets: []{
         minters: []string,
@@ -480,16 +457,6 @@
     from: []string, (optional)
     changeAddr: string, (optional)
     username: string,
-=======
-    symbol: string, //optional
-    minterSets []{
-        minters: []string,
-        threshold: int
-    },
-    from: []string, //optional
-    changeAddr: string, //optional
-    username: string,  
->>>>>>> d3cb9c71
     password: string
 }) ->
  {
@@ -548,11 +515,7 @@
 
 ### avm.mintNFT
 
-<<<<<<< HEAD
 Mint non-fungible tokens which were created with [`avm.createNFTAsset`](#avm-createnftasset).
-=======
-Mint non-fungible tokens which were created with [`avm.createNFTAsset`](exchange-chain-x-chain-api.md#avm-createnftasset).
->>>>>>> d3cb9c71
 
 {% page-ref page="../tutorials/smart-digital-assets/creating-a-nft-part-1.md" %}
 
@@ -618,13 +581,8 @@
 
 ### avm.export
 
-<<<<<<< HEAD
 Send a non-AVAX from the X-Chain to the P-Chain or C-Chain.
 After calling this method, you must call [`avax.import`](contract-chain-c-chain-api#avax-import) on the C-Chain to complete the transfer.
-=======
-Send a non-AVAX from the X-Chain to the P-Chain or C-Chain.  
-After calling this method, you must call [`avax.import`](contract-chain-c-chain-api.md#avax-import) on the C-Chain to complete the transfer.
->>>>>>> d3cb9c71
 
 #### **Signature**
 
@@ -1030,25 +988,21 @@
 ```cpp
 avm.getUTXOs({
     addresses: []string,
-    limit: int, //optional
-    startIndex: { //optional
+    limit: int, (optional)
+    startIndex: {  (optional)
         address: string,
         utxo: string
     },
-<<<<<<< HEAD
-) ->
-{
-=======
-    sourceChain: string, //optional
-    encoding: string, //optional
+    sourceChain: string, (optional)
+    encoding: string (optional)
 }) -> {
->>>>>>> d3cb9c71
     numFetched: int,
     utxos: []string,
     endIndex: {
         address: string,
         utxo: string
     },
+    sourceChain: string, (optional)
     encoding: string
 }
 ```
@@ -1184,11 +1138,7 @@
 
 ### avm.import
 
-<<<<<<< HEAD
-Finalize a transfer of AVAX from the P-Chain or C-Chain to the X-Chain. Before this method is called, you must call the P-Chain’s [`platform.exportAVAX`](platform-chain-p-chain-api#platform-exportavax) or C-Chain’s [`avax.export`](contract-chain-c-chain-api#avax-export) method to initiate the transfer.
-=======
 Finalize a transfer of AVAX from the P-Chain or C-Chain to the X-Chain. Before this method is called, you must call the P-Chain’s [`platform.exportAVAX`](platform-chain-p-chain-api.md#platform-exportavax) or C-Chain’s [`avax.export`](contract-chain-c-chain-api.md#avax-export) method to initiate the transfer.
->>>>>>> d3cb9c71
 
 #### **Signature**
 
@@ -1236,11 +1186,7 @@
 
 ### avm.importAVAX
 
-<<<<<<< HEAD
-Finalize a transfer of AVAX from the P-Chain to the X-Chain. Before this method is called, you must call the P-Chain’s [`platform.exportAVAX`](platform-chain-p-chain-api#platform-exportavax) method to initiate the transfer.
-=======
 Finalize a transfer of AVAX from the P-Chain to the X-Chain. Before this method is called, you must call the P-Chain’s [`platform.exportAVAX`](platform-chain-p-chain-api.md#platform-exportavax) method to initiate the transfer.
->>>>>>> d3cb9c71
 
 #### **Signature**
 
@@ -1478,19 +1424,11 @@
     outputs: []{
       assetID: string,
       amount: int,
-<<<<<<< HEAD
-      to: string,
+      to: string
     },
     from: []string, (optional)
     changeAddr: string, (optional)
     memo: string, (optional)
-=======
-      to: string
-    }
-    memo: string, //optional
-    from: []string, //optional
-    changeAddr: string, //optional
->>>>>>> d3cb9c71
     username: string,
     password: string
 }) -> {txID: string, changeAddr: string}
@@ -1723,19 +1661,11 @@
     outputs: []{
       assetID: string,
       amount: int,
-<<<<<<< HEAD
-      to: string,
+      to: string
     },
     from: []string, (optional)
     changeAddr: string, (optional)
     memo: string, (optional)
-=======
-      to: string
-    }
-    memo: string, //optional
-    from: []string, //optional
-    changeAddr: string, //optional
->>>>>>> d3cb9c71
     username: string,
     password: string
 }) -> {txID: string, changeAddr: string}
