---
description: The X-Chain is an instance of the Avalanche Virtual Machine (AVM)
sidebar_position: 5
---

# Exchange Chain (X-Chain) API

The [X-Chain](../../../overview/getting-started/avalanche-platform.md#exchange-chain-x-chain), Avalanche’s native platform for creating and trading assets, is an instance of the Avalanche Virtual Machine (AVM). This API allows clients to create and trade assets on the X-Chain and other instances of the AVM.

## Format

This API uses the `json 2.0` RPC format. For more information on making JSON RPC calls, see [here](issuing-api-calls.md).

## Endpoints

`/ext/bc/X` to interact with the X-Chain.

`/ext/bc/blockchainID` to interact with other AVM instances, where `blockchainID` is the ID of a blockchain running the AVM.

## Methods

### avm.buildGenesis

Given a JSON representation of this Virtual Machine’s genesis state, create the byte representation of that state.

#### **Endpoint**

This call is made to the AVM’s static API endpoint:

`/ext/vm/avm`

Note: addresses should not include a chain prefix (ie. X-) in calls to the static API endpoint because these prefixes refer to a specific chain.

#### **Signature**

```zsh
avm.buildGenesis({
    networkID: int,
    genesisData: JSON,
    encoding: string, //optional
}) -> {
    bytes: string,
    encoding: string,
}
```

Encoding specifies the encoding format to use for arbitrary bytes ie. the genesis bytes that are returned. Can only be `hex` when a value is provided.

`genesisData` has this form:

```json
{
"genesisData" :
    {
        "assetAlias1": {               // Each object defines an asset
            "name": "human readable name",
            "symbol":"AVAL",           // Symbol is between 0 and 4 characters
            "initialState": {
                "fixedCap" : [         // Choose the asset type.
                    {                  // Can be "fixedCap", "variableCap", "limitedTransfer", "nonFungible"
                        "amount":1000, // At genesis, address A has
                        "address":"A"  // 1000 units of asset
                    },
                    {
                        "amount":5000, // At genesis, address B has
                        "address":"B"  // 1000 units of asset
                    },
                    ...                // Can have many initial holders
                ]
            }
        },
        "assetAliasCanBeAnythingUnique": { // Asset alias can be used in place of assetID in calls
            "name": "human readable name", // names need not be unique
            "symbol": "AVAL",              // symbols need not be unique
            "initialState": {
                "variableCap" : [          // No units of the asset exist at genesis
                    {
                        "minters": [       // The signature of A or B can mint more of
                            "A",           // the asset.
                            "B"
                        ],
                        "threshold":1
                    },
                    {
                        "minters": [       // The signatures of 2 of A, B and C can mint
                            "A",           // more of the asset
                            "B",
                            "C"
                        ],
                        "threshold":2
                    },
                    ...                    // Can have many minter sets
                ]
            }
        },
        ...                                // Can list more assets
    }
}
```

#### **Example Call**

```zsh
curl -X POST --data '{
    "jsonrpc": "2.0",
    "id"     : 1,
    "method" : "avm.buildGenesis",
    "params" : {
        "networkId": 16,
        "genesisData": {
            "asset1": {
                "name": "myFixedCapAsset",
                "symbol":"MFCA",
                "initialState": {
                    "fixedCap" : [
                        {
                            "amount":100000,
                            "address": "avax13ery2kvdrkd2nkquvs892gl8hg7mq4a6ufnrn6"
                        },
                        {
                            "amount":100000,
                            "address": "avax1rvks3vpe4cm9yc0rrk8d5855nd6yxxutfc2h2r"
                        },
                        {
                            "amount":50000,
                            "address": "avax1ntj922dj4crc4pre4e0xt3dyj0t5rsw9uw0tus"
                        },
                        {
                            "amount":50000,
                            "address": "avax1yk0xzmqyyaxn26sqceuky2tc2fh2q327vcwvda"
                        }
                    ]
                }
            },
            "asset2": {
                "name": "myVarCapAsset",
                "symbol":"MVCA",
                "initialState": {
                    "variableCap" : [
                        {
                            "minters": [
                                "avax1kcfg6avc94ct3qh2mtdg47thsk8nrflnrgwjqr",
                                "avax14e2s22wxvf3c7309txxpqs0qe9tjwwtk0dme8e"
                            ],
                            "threshold":1
                        },
                        {
                            "minters": [
                                "avax1y8pveyn82gjyqr7kqzp72pqym6xlch9gt5grck",
                                "avax1c5cmm0gem70rd8dcnpel63apzfnfxye9kd4wwe",
                                "avax12euam2lwtwa8apvfdl700ckhg86euag2hlhmyw"
                            ],
                            "threshold":2
                        }
                    ]
                }
            }
        },
        "encoding": "hex"
    }
}' -H 'content-type:application/json;' 127.0.0.1:9650/ext/vm/avm
```

#### **Example Response**

```json
{
  "jsonrpc": "2.0",
  "result": {
    "bytes": "0x0000000000010006617373657431000000000000000000000000000000000000000000000000000000000000000000000000000000000000000000000000000f6d794669786564436170417373657400044d464341000000000100000000000000010000000700000000000186a10000000000000000000000010000000152b219bc1b9ab0a9f2e3f9216e4460bd5db8d153bfa57c3c",
    "encoding": "hex"
  },
  "id": 1
}
```

### avm.createAddress

:::warning
Not recommended for use on Mainnet. See warning notice in [Keystore API](./keystore.md).
:::

Create a new address controlled by the given user.

#### **Signature**

```zsh
avm.createAddress({
    username: string,
    password: string
}) -> {address: string}
```

#### **Example Call**

```zsh
curl -X POST --data '{
    "jsonrpc": "2.0",
    "method": "avm.createAddress",
    "params": {
        "username": "myUsername",
        "password": "myPassword"
    },
    "id": 1
}' -H 'content-type:application/json;' 127.0.0.1:9650/ext/bc/X
```

#### **Example Response**

```json
{
  "jsonrpc": "2.0",
  "result": {
    "address": "X-avax18jma8ppw3nhx5r4ap8clazz0dps7rv5ukulre5"
  },
  "id": 1
}
```

### avm.createFixedCapAsset

:::warning
Not recommended for use on Mainnet. See warning notice in [Keystore API](./keystore.md).
:::

Create a new fixed-cap, fungible asset. A quantity of it is created at initialization and then no more is ever created. The asset can be sent with `avm.send`.

#### **Signature**

```zsh
avm.createFixedCapAsset({
    name: string,
    symbol: string,
    denomination: int, //optional
    initialHolders: []{
        address: string,
        amount: int
    },
    from: []string, //optional
    changeAddr: string, //optional
    username: string,
    password: string
}) ->
{
    assetID: string,
    changeAddr: string
}
```

- `name` is a human-readable name for the asset. Not necessarily unique.
- `symbol` is a shorthand symbol for the asset. Between 0 and 4 characters. Not necessarily unique. May be omitted.
- `denomination` determines how balances of this asset are displayed by user interfaces. If `denomination` is 0, 100 units of this asset are displayed as 100. If `denomination` is 1, 100 units of this asset are displayed as 10.0. If `denomination` is 2, 100 units of this asset are displayed as 1.00, etc. Defaults to 0.
- `from` are the addresses that you want to use for this operation. If omitted, uses any of your addresses as needed.
- `changeAddr` is the address any change will be sent to. If omitted, change is sent to one of the addresses controlled by the user.
- `username` and `password` denote the user paying the transaction fee.
- Each element in `initialHolders` specifies that `address` holds `amount` units of the asset at genesis.
- `assetID` is the ID of the new asset.

#### **Example Call**

```zsh
curl -X POST --data '{
    "jsonrpc":"2.0",
    "id"     : 1,
    "method" :"avm.createFixedCapAsset",
    "params" :{
        "name": "myFixedCapAsset",
        "symbol":"MFCA",
        "initialHolders": [
            {
                "address": "X-avax18jma8ppw3nhx5r4ap8clazz0dps7rv5ukulre5",
                "amount": 10000
            },
            {
                "address":"X-avax18jma8ppw3nhx5r4ap8clazz0dps7rv5ukulre5",
                "amount":50000
            }
        ],
        "from":["X-avax18jma8ppw3nhx5r4ap8clazz0dps7rv5ukulre5"],
        "changeAddr":"X-avax1turszjwn05lflpewurw96rfrd3h6x8flgs5uf8",
        "username":"myUsername",
        "password":"myPassword"
    }
}' -H 'content-type:application/json;' 127.0.0.1:9650/ext/bc/X
```

#### **Example Response**

```json
{
  "jsonrpc": "2.0",
  "id": 1,
  "result": {
    "assetID": "ZiKfqRXCZgHLgZ4rxGU9Qbycdzuq5DRY4tdSNS9ku8kcNxNLD",
    "changeAddr": "X-avax1turszjwn05lflpewurw96rfrd3h6x8flgs5uf8"
  }
}
```

### avm.mint

:::warning
Not recommended for use on Mainnet. See warning notice in [Keystore API](./keystore.md).
:::

Mint units of a variable-cap asset created with [`avm.createVariableCapAsset`](x-chain.md#avmcreatevariablecapasset).

#### **Signature**

```zsh
avm.mint({
    amount: int,
    assetID: string,
    to: string,
    from: []string, //optional
    changeAddr: string, //optional
    username: string,
    password: string
}) ->
{
    txID: string,
    changeAddr: string,
}
```

- `amount` units of `assetID` will be created and controlled by address `to`.
- `from` are the addresses that you want to use for this operation. If omitted, uses any of your addresses as needed.
- `changeAddr` is the address any change will be sent to. If omitted, change is sent to one of the addresses controlled by the user.
- `username` is the user that pays the transaction fee. `username` must hold keys giving it permission to mint more of this asset. That is, it must control at least _threshold_ keys for one of the minter sets.
- `txID` is this transaction’s ID.
- `changeAddr` in the result is the address where any change was sent.

#### **Example Call**

```zsh
curl -X POST --data '{
    "jsonrpc":"2.0",
    "id"     : 1,
    "method" :"avm.mint",
    "params" :{
        "amount":10000000,
        "assetID":"i1EqsthjiFTxunrj8WD2xFSrQ5p2siEKQacmCCB5qBFVqfSL2",
        "to":"X-avax18jma8ppw3nhx5r4ap8clazz0dps7rv5ukulre5",
        "from":["X-avax18jma8ppw3nhx5r4ap8clazz0dps7rv5ukulre5"],
        "changeAddr":"X-avax1turszjwn05lflpewurw96rfrd3h6x8flgs5uf8",
        "username":"myUsername",
        "password":"myPassword"
    }
}' -H 'content-type:application/json;' 127.0.0.1:9650/ext/bc/X
```

#### **Example Response**

```json
{
  "jsonrpc": "2.0",
  "id": 1,
  "result": {
    "txID": "2oGdPdfw2qcNUHeqjw8sU2hPVrFyNUTgn6A8HenDra7oLCDtja",
    "changeAddr": "X-avax1turszjwn05lflpewurw96rfrd3h6x8flgs5uf8"
  }
}
```

### avm.createVariableCapAsset

:::warning
Not recommended for use on Mainnet. See warning notice in [Keystore API](./keystore.md).
:::

Create a new variable-cap, fungible asset. No units of the asset exist at initialization. Minters can mint units of this asset using `avm.mint`.

#### **Signature**

```zsh
avm.createVariableCapAsset({
    name: string,
    symbol: string,
    denomination: int, //optional
    minterSets: []{
        minters: []string,
        threshold: int
    },
    from: []string, //optional
    changeAddr: string, //optional
    username: string,
    password: string
}) ->
{
    assetID: string,
    changeAddr: string,
}
```

- `name` is a human-readable name for the asset. Not necessarily unique.
- `symbol` is a shorthand symbol for the asset. Between 0 and 4 characters. Not necessarily unique. May be omitted.
- `denomination` determines how balances of this asset are displayed by user interfaces. If denomination is 0, 100 units of this asset are displayed as 100. If denomination is 1, 100 units of this asset are displayed as 10.0. If denomination is 2, 100 units of this asset are displays as .100, etc.
- `minterSets` is a list where each element specifies that `threshold` of the addresses in `minters` may together mint more of the asset by signing a minting transaction.
- `from` are the addresses that you want to use for this operation. If omitted, uses any of your addresses as needed.
- `changeAddr` is the address any change will be sent to. If omitted, change is sent to one of the addresses controlled by the user.
- `username` pays the transaction fee.
- `assetID` is the ID of the new asset.
- `changeAddr` in the result is the address where any change was sent.

#### **Example Call**

```zsh
curl -X POST --data '{
    "jsonrpc":"2.0",
    "id"     : 1,
    "method" :"avm.createVariableCapAsset",
    "params" :{
        "name":"myVariableCapAsset",
        "symbol":"MFCA",
        "minterSets":[
            {
                "minters":[
                    "X-avax18jma8ppw3nhx5r4ap8clazz0dps7rv5ukulre5"
                ],
                "threshold": 1
            },
            {
                "minters": [
                    "X-avax18jma8ppw3nhx5r4ap8clazz0dps7rv5ukulre5",
                    "X-avax18jma8ppw3nhx5r4ap8clazz0dps7rv5ukulre5",
                    "X-avax18jma8ppw3nhx5r4ap8clazz0dps7rv5ukulre5"
                ],
                "threshold": 2
            }
        ],
        "from":["X-avax18jma8ppw3nhx5r4ap8clazz0dps7rv5ukulre5"],
        "changeAddr":"X-avax1turszjwn05lflpewurw96rfrd3h6x8flgs5uf8",
        "username":"myUsername",
        "password":"myPassword"
    }
}' -H 'content-type:application/json;' 127.0.0.1:9650/ext/bc/X
```

#### **Example Response**

```json
{
  "jsonrpc": "2.0",
  "id": 1,
  "result": {
    "assetID": "2QbZFE7J4MAny9iXHUwq8Pz8SpFhWk3maCw4SkinVPv6wPmAbK",
    "changeAddr": "X-avax1turszjwn05lflpewurw96rfrd3h6x8flgs5uf8"
  }
}
```

### avm.createNFTAsset

:::warning
Not recommended for use on Mainnet. See warning notice in [Keystore API](./keystore.md).
:::

Create a new non-fungible asset. No units of the asset exist at initialization. Minters can mint units of this asset using `avm.mintNFT`.

#### **Signature**

```zsh
avm.createNFTAsset({
    name: string,
    symbol: string,
    minterSets: []{
        minters: []string,
        threshold: int
    },
    from: []string, //optional
    changeAddr: string, //optional
    username: string,
    password: string
}) ->
 {
    assetID: string,
    changeAddr: string,
}
```

- `name` is a human-readable name for the asset. Not necessarily unique.
- `symbol` is a shorthand symbol for the asset. Between 0 and 4 characters. Not necessarily unique. May be omitted.
- `minterSets` is a list where each element specifies that `threshold` of the addresses in `minters` may together mint more of the asset by signing a minting transaction.
- `from` are the addresses that you want to use for this operation. If omitted, uses any of your addresses as needed.
- `changeAddr` is the address any change will be sent to. If omitted, change is sent to one of the addresses controlled by the user.
- `username` pays the transaction fee.
- `assetID` is the ID of the new asset.
- `changeAddr` in the result is the address where any change was sent.

#### **Example Call**

```zsh
curl -X POST --data '{
    "jsonrpc":"2.0",
    "id"     : 1,
    "method" :"avm.createNFTAsset",
    "params" :{
        "name":"Coincert",
        "symbol":"TIXX",
        "minterSets":[
            {
                "minters":[
                    "X-avax1turszjwn05lflpewurw96rfrd3h6x8flgs5uf8"
                ],
                "threshold": 1
            }
        ],
        "from": ["X-avax1turszjwn05lflpewurw96rfrd3h6x8flgs5uf8"],
        "changeAddr": "X-avax1turszjwn05lflpewurw96rfrd3h6x8flgs5uf8",
        "username":"myUsername",
        "password":"myPassword"
    }
}' -H 'content-type:application/json;' 127.0.0.1:9650/ext/bc/X
```

#### **Example Response**

```json
{
  "jsonrpc": "2.0",
  "result": {
    "assetID": "2KGdt2HpFKpTH5CtGZjYt5XPWs6Pv9DLoRBhiFfntbezdRvZWP",
    "changeAddr": "X-avax1turszjwn05lflpewurw96rfrd3h6x8flgs5uf8"
  },
  "id": 1
}
```

### avm.mintNFT

:::warning
Not recommended for use on Mainnet. See warning notice in [Keystore API](./keystore.md).
:::

Mint non-fungible tokens which were created with [`avm.createNFTAsset`](x-chain.md#avmcreatenftasset).

#### **Signature**

```zsh
avm.mintNFT({
    assetID: string,
    payload: string,
    to: string,
    encoding: string, //optional
    from: []string, //optional
    changeAddr: string, //optional
    username: string,
    password: string
}) ->
{
    txID: string,
    changeAddr: string,
}
```

- `assetID` is the assetID of the newly created NFT asset.
- `payload` is an arbitrary payload of up to 1024 bytes. Its encoding format is specified by the `encoding` argument.
- `from` are the addresses that you want to use for this operation. If omitted, uses any of your addresses as needed.
- `changeAddr` is the address any change will be sent to. If omitted, change is sent to one of the addresses controlled by the user.
- `username` is the user that pays the transaction fee. `username` must hold keys giving it permission to mint more of this asset. That is, it must control at least _threshold_ keys for one of the minter sets.
- `txID` is this transaction’s ID.
- `changeAddr` in the result is the address where any change was sent.
- `encoding` is the encoding format to use for the payload argument. Can only be `hex` when a value is provided.

#### **Example Call**

```zsh
curl -X POST --data '{
    "jsonrpc":"2.0",
    "id"     : 1,
    "method" :"avm.mintNFT",
    "params" :{
        "assetID":"2KGdt2HpFKpTH5CtGZjYt5XPWs6Pv9DLoRBhiFfntbezdRvZWP",
        "payload":"0x415641204c61627338259aed",
        "to":"X-avax18jma8ppw3nhx5r4ap8clazz0dps7rv5ukulre5",
        "from":["X-avax18jma8ppw3nhx5r4ap8clazz0dps7rv5ukulre5"],
        "changeAddr":"X-avax1turszjwn05lflpewurw96rfrd3h6x8flgs5uf8",
        "username":"myUsername",
        "password":"myPassword"
    }
}' -H 'content-type:application/json;' 127.0.0.1:9650/ext/bc/X
```

#### **Example Response**

```json
{
  "jsonrpc": "2.0",
  "id": 1,
  "result": {
    "txID": "2oGdPdfw2qcNUHeqjw8sU2hPVrFyNUTgn6A8HenDra7oLCDtja",
    "changeAddr": "X-avax1turszjwn05lflpewurw96rfrd3h6x8flgs5uf8"
  }
}
```

### avm.export

:::warning
Not recommended for use on Mainnet. See warning notice in [Keystore API](./keystore.md).
:::

Send an asset from the X-Chain to the P-Chain or C-Chain. After calling this method,
you must call the [C-Chain's `avax.import`](c-chain.md#avaximport) or the
[P-Chain's `platform.importAVAX`](p-chain.md#platformimportavax) to complete the transfer.

#### **Signature**

```zsh
avm.export({
    to: string,
    amount: int,
    assetID: string,
    from: []string, //optional
    changeAddr: string, //optional
    username: string,
    password: string,
}) ->
{
    txID: string,
    changeAddr: string,
}
```

- `to` is the P-Chain or C-Chain address the asset is sent to.
- `amount` is the amount of the asset to send.
- `assetID` is the asset id of the asset which is sent. Use `AVAX` for AVAX exports.
- `from` are the addresses that you want to use for this operation. If omitted, uses any of your addresses as needed.
- `changeAddr` is the address any change will be sent to. If omitted, change is sent to one of the addresses controlled by the user.
- The asset is sent from addresses controlled by `username`
- `password` is `username`‘s password.

- `txID` is this transaction’s ID.
- `changeAddr` in the result is the address where any change was sent.

#### **Example Call**

```zsh
curl -X POST --data '{
    "jsonrpc":"2.0",
    "id"     :1,
    "method" :"avm.export",
    "params" :{
        "to":"C-avax18jma8ppw3nhx5r4ap8clazz0dps7rv5ukulre5",
        "amount": 10,
        "assetID": "AVAX",
        "from":["X-avax18jma8ppw3nhx5r4ap8clazz0dps7rv5ukulre5"],
        "changeAddr":"X-avax1turszjwn05lflpewurw96rfrd3h6x8flgs5uf8",
        "username":"myUsername",
        "password":"myPassword"
    }
}' -H 'content-type:application/json;' 127.0.0.1:9650/ext/bc/X
```

#### **Example Response**

```json
{
  "jsonrpc": "2.0",
  "result": {
    "txID": "2Eu16yNaepP57XrrJgjKGpiEDandpiGWW8xbUm6wcTYny3fejj",
    "changeAddr": "X-avax1turszjwn05lflpewurw96rfrd3h6x8flgs5uf8"
  },
  "id": 1
}
```

### avm.exportKey

:::warning
Not recommended for use on Mainnet. See warning notice in [Keystore API](./keystore.md).
:::

Get the private key that controls a given address.
The returned private key can be added to a user with [`avm.importKey`](x-chain.md#avmimportkey).

#### **Signature**

```zsh
avm.exportKey({
    username: string,
    password: string,
    address: string
}) -> {privateKey: string}
```

- `username` must control `address`.
- `privateKey` is the string representation of the private key that controls `address`.

#### **Example Call**

```zsh
curl -X POST --data '{
    "jsonrpc":"2.0",
    "id"     :1,
    "method" :"avm.exportKey",
    "params" :{
        "username":"myUsername",
        "password":"myPassword",
        "address":"X-avax18jma8ppw3nhx5r4ap8clazz0dps7rv5ukulre5"
    }
}' -H 'content-type:application/json;' 127.0.0.1:9650/ext/bc/X
```

#### **Example Response**

```json
{
  "jsonrpc": "2.0",
  "id": 1,
  "result": {
    "privateKey": "PrivateKey-2w4XiXxPfQK4TypYqnohRL8DRNTz9cGiGmwQ1zmgEqD9c9KWLq"
  }
}
```

### avm.getAllBalances

Get the balances of all assets controlled by a given address.

#### **Signature**

```zsh
avm.getAllBalances({address:string}) -> {
    balances: []{
        asset: string,
        balance: int
    }
}
```

#### **Example Call**

```zsh
curl -X POST --data '{
    "jsonrpc":"2.0",
    "id"     : 1,
    "method" :"avm.getAllBalances",
    "params" :{
        "address":"X-avax1c79e0dd0susp7dc8udq34jgk2yvve7hapvdyht"
    }
}' -H 'content-type:application/json;' 127.0.0.1:9650/ext/bc/X
```

#### **Example Response**

```json
{
  "jsonrpc": "2.0",
  "result": {
    "balances": [
      {
        "asset": "AVAX",
        "balance": "102"
      },
      {
        "asset": "2sdnziCz37Jov3QSNMXcFRGFJ1tgauaj6L7qfk7yUcRPfQMC79",
        "balance": "10000"
      }
    ]
  },
  "id": 1
}
```

### avm.getAssetDescription

Get information about an asset.

#### **Signature**

```zsh
avm.getAssetDescription({assetID: string}) -> {
    assetId: string,
    name: string,
    symbol: string,
    denomination: int
}
```

- `assetID` is the id of the asset for which the information is requested.
- `name` is the asset’s human-readable, not necessarily unique name.
- `symbol` is the asset’s symbol.
- `denomination` determines how balances of this asset are displayed by user interfaces. If denomination is 0, 100 units of this asset are displayed as 100. If denomination is 1, 100 units of this asset are displayed as 10.0. If denomination is 2, 100 units of this asset are displays as .100, etc.

#### **Example Call**

```zsh
curl -X POST --data '{
    "jsonrpc":"2.0",
    "id"     :1,
    "method" :"avm.getAssetDescription",
    "params" :{
        "assetID" :"FvwEAhmxKfeiG8SnEvq42hc6whRyY3EFYAvebMqDNDGCgxN5Z"
    }
}' -H 'content-type:application/json;' 127.0.0.1:9650/ext/bc/X
```

#### **Example Response**

```json
{
    "jsonrpc": "2.0",
    "result": {
        "assetID": "FvwEAhmxKfeiG8SnEvq42hc6whRyY3EFYAvebMqDNDGCgxN5Z",
        "name": "Avalanche",
        "symbol": "AVAX",
        "denomination": "9"
    },
    "id": 1
}`
```

### avm.getBalance

Get the balance of an asset controlled by a given address.

#### **Signature**

```zsh
avm.getBalance({
    address: string,
    assetID: string
}) -> {balance: int}
```

- `address` owner of the asset
- `assetID` id of the asset for which the balance is requested

#### **Example Call**

```zsh
curl -X POST --data '{
  "jsonrpc":"2.0",
  "id"     : 1,
  "method" :"avm.getBalance",
  "params" :{
      "address":"X-avax18jma8ppw3nhx5r4ap8clazz0dps7rv5ukulre5",
      "assetID": "2pYGetDWyKdHxpFxh2LHeoLNCH6H5vxxCxHQtFnnFaYxLsqtHC"
  }
}' -H 'content-type:application/json;' 127.0.0.1:9650/ext/bc/X
```

#### **Example Response**

```json
{
  "jsonrpc": "2.0",
  "id": 1,
  "result": {
    "balance": "299999999999900",
    "utxoIDs": [
      {
        "txID": "WPQdyLNqHfiEKp4zcCpayRHYDVYuh1hqs9c1RqgZXS4VPgdvo",
        "outputIndex": 1
      }
    ]
  }
}
```

### avm.getAddressTxs

Returns all transactions that change the balance of the given address. A transaction is said to change an address's balance if either is true:

- A UTXO that the transaction consumes was at least partially owned by the address.
- A UTXO that the transaction produces is at least partially owned by the address.

:::tip
Note: Indexing (`index-transactions`) must be enabled in the X-chain config.
:::

#### **Signature**

```zsh
avm.getAddressTxs({
    address: string,
    cursor: uint64,     // optional, leave empty to get the first page
    assetID: string,
    pageSize: uint64    // optional, defaults to 1024
}) -> {
    txIDs: []string,
    cursor: uint64,
}
```

**Request parameters**

- `address`: The address for which we're fetching related transactions
- `assetID`: Only return transactions that changed the balance of this asset. Must be an ID or an alias for an asset.
- `pageSize`: Number of items to return per page. Optional. Defaults to 1024.

**Response parameters**

- `txIDs`: List of transaction IDs that affected the balance of this address.
- `cursor`: Page number or offset. Use this in request to get the next page.

#### **Example Call**

```zsh
curl -X POST --data '{
  "jsonrpc":"2.0",
  "id"     : 1,
  "method" :"avm.getAddressTxs",
  "params" :{
      "address":"X-local1kpprmfpzzm5lxyene32f6lr7j0aj7gxsu6hp9y",
      "assetID":"AVAX",
      "pageSize":20
  }
}' -H 'content-type:application/json;' 127.0.0.1:9650/ext/bc/X
```

#### **Example Response**

```json
{
  "jsonrpc": "2.0",
  "result": {
    "txIDs": ["SsJF7KKwxiUJkczygwmgLqo3XVRotmpKP8rMp74cpLuNLfwf6"],
    "cursor": "1"
  },
  "id": 1
}
```

### avm.getTx

Returns the specified transaction. The `encoding` parameter sets the format of the returned transaction. Can be either `"hex"` or `"json"`. Defaults to "hex".

#### **Signature**

```zsh
avm.getTx({
    txID: string,
    encoding: string, //optional
}) -> {
    tx: string,
    encoding: string,
}
```

#### **Example Call**

```zsh
curl -X POST --data '{
    "jsonrpc":"2.0",
    "id"     :1,
    "method" :"avm.getTx",
    "params" :{
        "txID":"KMcVWV1dJAuWQXfrJgNFFr9uPHqXELQNZoFWoosYVqQV5qGj5",
        "encoding": "json"
    }
}' -H 'content-type:application/json;' 127.0.0.1:9650/ext/bc/X
```

#### **Example Response**

```json
{
  "jsonrpc": "2.0",
  "result": {
    "tx": {
      "unsignedTx": {
        "networkID": 1,
        "blockchainID": "2oYMBNV4eNHyqk2fjjV5nVQLDbtmNJzq5s3qs3Lo6ftnC6FByM",
        "outputs": [
          {
            "assetID": "FvwEAhmxKfeiG8SnEvq42hc6whRyY3EFYAvebMqDNDGCgxN5Z",
            "fxID": "spdxUxVJQbX85MGxMHbKw1sHxMnSqJ3QBzDyDYEP3h6TLuxqQ",
            "output": {
              "addresses": ["X-avax126rd3w35xwkmj8670zvf7y5r8k36qa9z9803wm"],
              "amount": 1530084210,
              "locktime": 0,
              "threshold": 1
            }
          }
        ],
        "inputs": [],
        "memo": "0x",
        "sourceChain": "11111111111111111111111111111111LpoYY",
        "importedInputs": [
          {
            "txID": "28jfD1CViCz7CKawJBzmHCQRWtk6xwzcBjCVErH6dBo11JLvmw",
            "outputIndex": 0,
            "assetID": "FvwEAhmxKfeiG8SnEvq42hc6whRyY3EFYAvebMqDNDGCgxN5Z",
            "fxID": "spdxUxVJQbX85MGxMHbKw1sHxMnSqJ3QBzDyDYEP3h6TLuxqQ",
            "input": {
              "amount": 1531084210,
              "signatureIndices": [0]
            }
          }
        ]
      },
      "credentials": [
        {
          "fxID": "spdxUxVJQbX85MGxMHbKw1sHxMnSqJ3QBzDyDYEP3h6TLuxqQ",
          "credential": {
            "signatures": [
              "0x447ea3c6725add24e240b3179f9cc28ab5410c48f822d32d12459861ca816765297dbfe07e1957e3b470d39e6f56f10269dd7f8c4e108857db874b2c4ba1a22401"
            ]
          }
        }
      ]
    },
    "encoding": "json"
  },
  "id": 1
}
```

Where:

- `credentials` is a list of this transaction's credentials. Each credential proves that this transaction's creator is allowed to consume one of this transaction's inputs. Each credential is a list of signatures.
- `unsignedTx` is the non-signature portion of the transaction.
- `networkID` is the ID of the network this transaction happened on. (Avalanche Mainnet is `1`.)
- `blockchainID` is the ID of the blockchain this transaction happened on. (Avalanche Mainnet X-Chain is `2oYMBNV4eNHyqk2fjjV5nVQLDbtmNJzq5s3qs3Lo6ftnC6FByM`.)
- Each element of `outputs` is an output (UTXO) of this transaction that is not being exported to another chain.
- Each element of `inputs` is an input of this transaction which has not been imported from another chain.
- Import Transactions have additional fields `sourceChain` and `importedInputs`, which specify the blockchain ID that assets are being imported from, and the inputs that are being imported.
- Export Transactions have additional fields `destinationChain` and `exportedOutputs`, which specify the blockchain ID that assets are being exported to, and the UTXOs that are being exported.

An output contains:

- `assetID`: The ID of the asset being transferred. (The Mainnet Avax ID is `FvwEAhmxKfeiG8SnEvq42hc6whRyY3EFYAvebMqDNDGCgxN5Z`.)
- `fxID`: The ID of the FX this output uses.
- `output`: The FX-specific contents of this output.

Most outputs use the secp256k1 FX, look like this:

```json
{
  "assetID": "FvwEAhmxKfeiG8SnEvq42hc6whRyY3EFYAvebMqDNDGCgxN5Z",
  "fxID": "spdxUxVJQbX85MGxMHbKw1sHxMnSqJ3QBzDyDYEP3h6TLuxqQ",
  "output": {
    "addresses": ["X-avax126rd3w35xwkmj8670zvf7y5r8k36qa9z9803wm"],
    "amount": 1530084210,
    "locktime": 0,
    "threshold": 1
  }
}
```

The above output can be consumed after Unix time `locktime` by a transaction that has signatures from `threshold` of the addresses in `addresses`.

### avm.getTxStatus

Get the status of a transaction sent to the network.

#### **Signature**

```zsh
avm.getTxStatus({txID: string}) -> {status: string}
```

`status` is one of:

- `Accepted`: The transaction is (or will be) accepted by every node
- `Processing`: The transaction is being voted on by this node
- `Rejected`: The transaction will never be accepted by any node in the network
- `Unknown`: The transaction hasn’t been seen by this node

#### **Example Call**

```zsh
curl -X POST --data '{
    "jsonrpc":"2.0",
    "id"     :1,
    "method" :"avm.getTxStatus",
    "params" :{
        "txID":"2QouvFWUbjuySRxeX5xMbNCuAaKWfbk5FeEa2JmoF85RKLk2dD"
    }
}' -H 'content-type:application/json;' 127.0.0.1:9650/ext/bc/X
```

#### **Example Response**

```json
{
  "jsonrpc": "2.0",
  "id": 1,
  "result": {
    "status": "Accepted"
  }
}
```

### avm.getUTXOs

Gets the UTXOs that reference a given address. If sourceChain is specified, then it will retrieve the atomic UTXOs exported from that chain to the X Chain.

#### **Signature**

```zsh
avm.getUTXOs({
    addresses: []string,
    limit: int, //optional
    startIndex: { //optional
        address: string,
        utxo: string
    },
    sourceChain: string, //optional
    encoding: string //optional
}) -> {
    numFetched: int,
    utxos: []string,
    endIndex: {
        address: string,
        utxo: string
    },
    sourceChain: string, //optional
    encoding: string
}
```

- `utxos` is a list of UTXOs such that each UTXO references at least one address in `addresses`.
- At most `limit` UTXOs are returned. If `limit` is omitted or greater than 1024, it is set to 1024.
- This method supports pagination. `endIndex` denotes the last UTXO returned. To get the next set of UTXOs, use the value of `endIndex` as `startIndex` in the next call.
- If `startIndex` is omitted, will fetch all UTXOs up to `limit`.
- When using pagination (when `startIndex` is provided), UTXOs are not guaranteed to be unique across multiple calls. That is, a UTXO may appear in the result of the first call, and then again in the second call.
- When using pagination, consistency is not guaranteed across multiple calls. That is, the UTXO set of the addresses may have changed between calls.
- `encoding` sets the format for the returned UTXOs. Can only be `hex` when a value is provided.

#### **Example**

Suppose we want all UTXOs that reference at least one of `X-avax18jma8ppw3nhx5r4ap8clazz0dps7rv5ukulre5` and `X-avax1d09qn852zcy03sfc9hay2llmn9hsgnw4tp3dv6`.

```zsh
curl -X POST --data '{
    "jsonrpc":"2.0",
    "id"     :1,
    "method" :"avm.getUTXOs",
    "params" :{
        "addresses":["X-avax18jma8ppw3nhx5r4ap8clazz0dps7rv5ukulre5", "X-avax1d09qn852zcy03sfc9hay2llmn9hsgnw4tp3dv6"],
        "limit":5,
        "encoding": "hex"
    }
}' -H 'content-type:application/json;' 127.0.0.1:9650/ext/bc/X
```

This gives response:

```json
{
  "jsonrpc": "2.0",
  "result": {
    "numFetched": "5",
    "utxos": [
      "0x0000a195046108a85e60f7a864bb567745a37f50c6af282103e47cc62f036cee404700000000345aa98e8a990f4101e2268fab4c4e1f731c8dfbcffa3a77978686e6390d624f000000070000000000000001000000000000000000000001000000018ba98dabaebcd83056799841cfbc567d8b10f216c1f01765",
      "0x0000ae8b1b94444eed8de9a81b1222f00f1b4133330add23d8ac288bffa98b85271100000000345aa98e8a990f4101e2268fab4c4e1f731c8dfbcffa3a77978686e6390d624f000000070000000000000001000000000000000000000001000000018ba98dabaebcd83056799841cfbc567d8b10f216473d042a",
      "0x0000731ce04b1feefa9f4291d869adc30a33463f315491e164d89be7d6d2d7890cfc00000000345aa98e8a990f4101e2268fab4c4e1f731c8dfbcffa3a77978686e6390d624f000000070000000000000001000000000000000000000001000000018ba98dabaebcd83056799841cfbc567d8b10f21600dd3047",
      "0x0000b462030cc4734f24c0bc224cf0d16ee452ea6b67615517caffead123ab4fbf1500000000345aa98e8a990f4101e2268fab4c4e1f731c8dfbcffa3a77978686e6390d624f000000070000000000000001000000000000000000000001000000018ba98dabaebcd83056799841cfbc567d8b10f216c71b387e",
      "0x000054f6826c39bc957c0c6d44b70f961a994898999179cc32d21eb09c1908d7167b00000000345aa98e8a990f4101e2268fab4c4e1f731c8dfbcffa3a77978686e6390d624f000000070000000000000001000000000000000000000001000000018ba98dabaebcd83056799841cfbc567d8b10f2166290e79d"
    ],
    "endIndex": {
      "address": "X-avax18jma8ppw3nhx5r4ap8clazz0dps7rv5ukulre5",
      "utxo": "kbUThAUfmBXUmRgTpgD6r3nLj7rJUGho6xyht5nouNNypH45j"
    },
    "encoding": "hex"
  },
  "id": 1
}
```

Since `numFetched` is the same as `limit`, we can tell that there may be more UTXOs that were not fetched. We call the method again, this time with `startIndex`:

```zsh
curl -X POST --data '{
    "jsonrpc":"2.0",
    "id"     :2,
    "method" :"avm.getUTXOs",
    "params" :{
        "addresses":["X-avax18jma8ppw3nhx5r4ap8clazz0dps7rv5ukulre5"],
        "limit":5,
        "startIndex": {
            "address": "X-avax18jma8ppw3nhx5r4ap8clazz0dps7rv5ukulre5",
            "utxo": "kbUThAUfmBXUmRgTpgD6r3nLj7rJUGho6xyht5nouNNypH45j"
        },
        "encoding": "hex"
    }
}' -H 'content-type:application/json;' 127.0.0.1:9650/ext/bc/X
```

This gives response:

```json
{
  "jsonrpc": "2.0",
  "result": {
    "numFetched": "4",
    "utxos": [
      "0x000020e182dd51ee4dcd31909fddd75bb3438d9431f8e4efce86a88a684f5c7fa09300000000345aa98e8a990f4101e2268fab4c4e1f731c8dfbcffa3a77978686e6390d624f000000070000000000000001000000000000000000000001000000018ba98dabaebcd83056799841cfbc567d8b10f21662861d59",
      "0x0000a71ba36c475c18eb65dc90f6e85c4fd4a462d51c5de3ac2cbddf47db4d99284e00000000345aa98e8a990f4101e2268fab4c4e1f731c8dfbcffa3a77978686e6390d624f000000070000000000000001000000000000000000000001000000018ba98dabaebcd83056799841cfbc567d8b10f21665f6f83f",
      "0x0000925424f61cb13e0fbdecc66e1270de68de9667b85baa3fdc84741d048daa69fa00000000345aa98e8a990f4101e2268fab4c4e1f731c8dfbcffa3a77978686e6390d624f000000070000000000000001000000000000000000000001000000018ba98dabaebcd83056799841cfbc567d8b10f216afecf76a",
      "0x000082f30327514f819da6009fad92b5dba24d27db01e29ad7541aa8e6b6b554615c00000000345aa98e8a990f4101e2268fab4c4e1f731c8dfbcffa3a77978686e6390d624f000000070000000000000001000000000000000000000001000000018ba98dabaebcd83056799841cfbc567d8b10f216779c2d59"
    ],
    "endIndex": {
      "address": "X-avax18jma8ppw3nhx5r4ap8clazz0dps7rv5ukulre5",
      "utxo": "21jG2RfqyHUUgkTLe2tUp6ETGLriSDTW3th8JXFbPRNiSZ11jK"
    },
    "encoding": "hex"
  },
  "id": 1
}
```

Since `numFetched` is less than `limit`, we know that we are done fetching UTXOs and don’t need to call this method again.

Suppose we want to fetch the UTXOs exported from the P Chain to the X Chain in order to build an ImportTx. Then we need to call GetUTXOs with the sourceChain argument in order to retrieve the atomic UTXOs:

```zsh
curl -X POST --data '{
    "jsonrpc":"2.0",
    "id"     :1,
    "method" :"avm.getUTXOs",
    "params" :{
        "addresses":["X-avax18jma8ppw3nhx5r4ap8clazz0dps7rv5ukulre5", "X-avax1d09qn852zcy03sfc9hay2llmn9hsgnw4tp3dv6"],
        "limit":5,
        "sourceChain": "P",
        "encoding": "hex"
    }
}' -H 'content-type:application/json;' 127.0.0.1:9650/ext/bc/X
```

This gives response:

```json
{
  "jsonrpc": "2.0",
  "result": {
    "numFetched": "1",
    "utxos": [
      "0x00001f989ffaf18a18a59bdfbf209342aa61c6a62a67e8639d02bb3c8ddab315c6fa0000000039c33a499ce4c33a3b09cdd2cfa01ae70dbf2d18b2d7d168524440e55d550088000000070011c304cd7eb5c0000000000000000000000001000000013cb7d3842e8cee6a0ebd09f1fe884f6861e1b29c83497819"
    ],
    "endIndex": {
      "address": "X-avax18jma8ppw3nhx5r4ap8clazz0dps7rv5ukulre5",
      "utxo": "2Sz2XwRYqUHwPeiKoRnZ6ht88YqzAF1SQjMYZQQaB5wBFkAqST"
    },
    "encoding": "hex"
  },
  "id": 1
}
```

### avm.import

:::warning
Not recommended for use on Mainnet. See warning notice in [Keystore API](./keystore.md).
:::

Finalize a transfer of an asset from the P-Chain or C-Chain to the X-Chain. Before this method is called, you must call the P-Chain’s [`platform.exportAVAX`](p-chain.md#platformexportavax) or C-Chain’s [`avax.export`](c-chain.md#avaxexport) method to initiate the transfer.

#### **Signature**

```zsh
avm.import({
    to: string,
    sourceChain: string,
    username: string,
    password: string,
}) -> {txID: string}
```

- `to` is the address the AVAX is sent to. This must be the same as the `to` argument in the corresponding call to the P-Chain’s `exportAVAX` or C-Chain's `export`.
- `sourceChain` is the ID or alias of the chain the AVAX is being imported from. To import funds from the C-Chain, use `"C"`.
- `username` is the user that controls `to`.
- `txID` is the ID of the newly created atomic transaction.

#### **Example Call**

```zsh
curl -X POST --data '{
    "jsonrpc":"2.0",
    "id"     :1,
    "method" :"avm.import",
    "params" :{
        "to":"X-avax18jma8ppw3nhx5r4ap8clazz0dps7rv5ukulre5",
        "sourceChain":"C",
        "username":"myUsername",
        "password":"myPassword"
    }
}' -H 'content-type:application/json;' 127.0.0.1:9650/ext/bc/X
```

#### **Example Response**

```json
{
  "jsonrpc": "2.0",
  "result": {
    "txID": "2gXpf4jFoMAWQ3rxBfavgFfSdLkL2eFUYprKsUQuEdB5H6Jo1H"
  },
  "id": 1
}
```

### avm.importKey

:::warning
Not recommended for use on Mainnet. See warning notice in [Keystore API](./keystore.md).
:::

Give a user control over an address by providing the private key that controls the address.

#### **Signature**

```zsh
avm.importKey({
    username: string,
    password: string,
    privateKey: string
}) -> {address: string}
```

- Add `privateKey` to `username`‘s set of private keys. `address` is the address `username` now controls with the private key.

#### **Example Call**

```zsh
curl -X POST --data '{
    "jsonrpc":"2.0",
    "id"     :1,
    "method" :"avm.importKey",
    "params" :{
        "username":"myUsername",
        "password":"myPassword",
        "privateKey":"PrivateKey-2w4XiXxPfQK4TypYqnohRL8DRNTz9cGiGmwQ1zmgEqD9c9KWLq"
    }
}' -H 'content-type:application/json;' 127.0.0.1:9650/ext/bc/X
```

#### **Example Response**

```json
{
  "jsonrpc": "2.0",
  "id": 1,
  "result": {
    "address": "X-avax18jma8ppw3nhx5r4ap8clazz0dps7rv5ukulre5"
  }
}
```

### avm.issueTx

Send a signed transaction to the network. `encoding` specifies the format of the signed transaction. Can only be `hex` when a value is provided.

#### **Signature**

```zsh
avm.issueTx({
    tx: string,
    encoding: string, //optional
}) -> {
    txID: string
}
```

#### **Example Call**

```zsh
curl -X POST --data '{
    "jsonrpc":"2.0",
    "id"     : 1,
    "method" :"avm.issueTx",
    "params" :{
        "tx":"0x00000009de31b4d8b22991d51aa6aa1fc733f23a851a8c9400000000000186a0000000005f041280000000005f9ca900000030390000000000000001fceda8f90fcb5d30614b99d79fc4baa29307762668f16eb0259a57c2d3b78c875c86ec2045792d4df2d926c40f829196e0bb97ee697af71f5b0a966dabff749634c8b729855e937715b0e44303fd1014daedc752006011b730",
        "encoding": "hex"
    }
}' -H 'content-type:application/json;' 127.0.0.1:9650/ext/bc/X
```

#### **Example Response**

```json
{
  "jsonrpc": "2.0",
  "id": 1,
  "result": {
    "txID": "NUPLwbt2hsYxpQg4H2o451hmTWQ4JZx2zMzM4SinwtHgAdX1JLPHXvWSXEnpecStLj"
  }
}
```

### avm.listAddresses

:::warning
Not recommended for use on Mainnet. See warning notice in [Keystore API](./keystore.md).
:::

List addresses controlled by the given user.

#### **Signature**

```zsh
avm.listAddresses({
    username: string,
    password: string
}) -> {addresses: []string}
```

#### **Example Call**

```zsh
curl -X POST --data '{
    "jsonrpc": "2.0",
    "method": "avm.listAddresses",
    "params": {
        "username":"myUsername",
        "password":"myPassword"
    },
    "id": 1
}' -H 'content-type:application/json;' 127.0.0.1:9650/ext/bc/X
```

#### **Example Response**

```json
{
  "jsonrpc": "2.0",
  "result": {
    "addresses": ["X-avax18jma8ppw3nhx5r4ap8clazz0dps7rv5ukulre5"]
  },
  "id": 1
}
```

### avm.send

:::warning
Not recommended for use on Mainnet. See warning notice in [Keystore API](./keystore.md).
:::

Send a quantity of an asset to an address.

#### **Signature**

```zsh
avm.send({
    amount: int,
    assetID: string,
    to: string,
    memo: string, //optional
    from: []string, //optional
    changeAddr: string, //optional
    username: string,
    password: string
}) -> {txID: string, changeAddr: string}
```

- Sends `amount` units of asset with ID `assetID` to address `to`. `amount` is denominated in the smallest increment of the asset. For AVAX this is 1 nAVAX (one billionth of 1 AVAX.)
- `to` is the X-Chain address the asset is sent to.
- `from` are the addresses that you want to use for this operation. If omitted, uses any of your addresses as needed.
- `changeAddr` is the address any change will be sent to. If omitted, change is sent to one of the addresses controlled by the user.
- You can attach a `memo`, whose length can be up to 256 bytes.
- The asset is sent from addresses controlled by user `username`. (Of course, that user will need to hold at least the balance of the asset being sent.)

#### **Example Call**

```zsh
curl -X POST --data '{
    "jsonrpc":"2.0",
    "id"     :1,
    "method" :"avm.send",
    "params" :{
        "assetID"   : "AVAX",
        "amount"    : 10000,
        "to"        : "X-avax18jma8ppw3nhx5r4ap8clazz0dps7rv5ukulre5",
        "from"      : ["X-avax18jma8ppw3nhx5r4ap8clazz0dps7rv5ukulre5"],
        "changeAddr": "X-avax1turszjwn05lflpewurw96rfrd3h6x8flgs5uf8",
        "memo"      : "hi, mom!",
        "username"  : "userThatControlsAtLeast10000OfThisAsset",
        "password"  : "myPassword"
    }
}' -H 'content-type:application/json;' 127.0.0.1:9650/ext/bc/X
```

#### **Example Response**

```json
{
  "jsonrpc": "2.0",
  "id": 1,
  "result": {
    "txID": "2iXSVLPNVdnFqn65rRvLrsu8WneTFqBJRMqkBJx5vZTwAQb8c1",
    "changeAddr": "X-avax1turszjwn05lflpewurw96rfrd3h6x8flgs5uf8"
  }
}
```

### avm.sendMultiple

:::warning
Not recommended for use on Mainnet. See warning notice in [Keystore API](./keystore.md).
:::

Sends multiple transfers of `amount` of `assetID`, to a specified address from a list of owned addresses.

#### **Signature**

```zsh
avm.sendMultiple({
    outputs: []{
      assetID: string,
      amount: int,
      to: string
    },
    from: []string, //optional
    changeAddr: string, //optional
    memo: string, //optional
    username: string,
    password: string
}) -> {txID: string, changeAddr: string}
```

- `outputs` is an array of object literals which each contain an `assetID`, `amount` and `to`.
- `memo` is an optional message, whose length can be up to 256 bytes.
- `from` are the addresses that you want to use for this operation. If omitted, uses any of your addresses as needed.
- `changeAddr` is the address any change will be sent to. If omitted, change is sent to one of the addresses controlled by the user.
- The asset is sent from addresses controlled by user `username`. (Of course, that user will need to hold at least the balance of the asset being sent.)

#### **Example Call**

```zsh
curl -X POST --data '{
    "jsonrpc":"2.0",
    "id"     :1,
    "method" :"avm.sendMultiple",
    "params" :{
        "outputs": [
            {
                "assetID" : "AVAX",
                "to"      : "X-avax18jma8ppw3nhx5r4ap8clazz0dps7rv5ukulre5",
                "amount"  : 1000000000
            },
            {
                "assetID" : "26aqSTpZuWDAVtRmo44fjCx4zW6PDEx3zy9Qtp2ts1MuMFn9FB",
                "to"      : "X-avax18knvhxx8uhc0mwlgrfyzjcm2wrd6e60w37xrjq",
                "amount"  : 10
            }
        ],
        "memo"      : "hi, mom!",
        "from"      : ["X-avax18jma8ppw3nhx5r4ap8clazz0dps7rv5ukulre5"],
        "changeAddr": "X-avax1turszjwn05lflpewurw96rfrd3h6x8flgs5uf8",
        "username"  : "username",
        "password"  : "myPassword"
    }
}' -H 'content-type:application/json;' 127.0.0.1:9650/ext/bc/X
```

#### **Example Response**

```json
{
  "jsonrpc": "2.0",
  "id": 1,
  "result": {
    "txID": "2iXSVLPNVdnFqn65rRvLrsu8WneTFqBJRMqkBJx5vZTwAQb8c1",
    "changeAddr": "X-avax1turszjwn05lflpewurw96rfrd3h6x8flgs5uf8"
  }
}
```

### avm.sendNFT

:::warning
Not recommended for use on Mainnet. See warning notice in [Keystore API](./keystore.md).
:::

Send a non-fungible token.

#### **Signature**

```zsh
avm.sendNFT({
    assetID: string,
    groupID: number,
    to: string,
    from: []string, //optional
    changeAddr: string, //optional
    username: string,
    password: string
}) -> {txID: string}
```

- `assetID` is the asset ID of the NFT being sent.
- `groupID` is the NFT group from which to send the NFT. NFT creation allows multiple groups under each NFT ID. You can issue multiple NFTs to each group.
- `to` is the X-Chain address the NFT is sent to.
- `from` are the addresses that you want to use for this operation. If omitted, uses any of your addresses as needed. `changeAddr` is the address any change will be sent to. If omitted, change is sent to one of the addresses controlled by the user.
- The asset is sent from addresses controlled by user `username`. (Of course, that user will need to hold at least the balance of the NFT being sent.)

#### **Example Call**

```zsh
curl -X POST --data '{
    "jsonrpc":"2.0",
    "id"     :1,
    "method" :"avm.sendNFT",
    "params" :{
        "assetID"   : "2KGdt2HpFKpTH5CtGZjYt5XPWs6Pv9DLoRBhiFfntbezdRvZWP",
        "groupID"   : 0,
        "to"        : "X-avax18jma8ppw3nhx5r4ap8clazz0dps7rv5ukulre5",
        "from"      : ["X-avax18jma8ppw3nhx5r4ap8clazz0dps7rv5ukulre5"],
        "changeAddr": "X-avax1turszjwn05lflpewurw96rfrd3h6x8flgs5uf8",
        "username"  : "myUsername",
        "password"  : "myPassword"
    }
}' -H 'content-type:application/json;' 127.0.0.1:9650/ext/bc/X
```

#### **Example Response**

```json
{
  "jsonrpc": "2.0",
  "result": {
    "txID": "DoR2UtG1Trd3Q8gWXVevNxD666Q3DPqSFmBSMPQ9dWTV8Qtuy",
    "changeAddr": "X-avax1turszjwn05lflpewurw96rfrd3h6x8flgs5uf8"
  },
  "id": 1
}
```

### wallet.issueTx

Send a signed transaction to the network and assume the tx will be accepted. `encoding` specifies the format of the signed transaction. Can only be `hex` when a value is provided.

This call is made to the wallet API endpoint:

`/ext/bc/X/wallet`

#### Signature

<<<<<<< HEAD
```sh
=======
```zsh
>>>>>>> 3ad5fce5
wallet.issueTx({
    tx: string,
    encoding: string, //optional
}) -> {
    txID: string
}
```

#### Example call

```zsh
curl -X POST --data '{
    "jsonrpc":"2.0",
    "id"     : 1,
    "method" :"wallet.issueTx",
    "params" :{
        "tx":"0x00000009de31b4d8b22991d51aa6aa1fc733f23a851a8c9400000000000186a0000000005f041280000000005f9ca900000030390000000000000001fceda8f90fcb5d30614b99d79fc4baa29307762668f16eb0259a57c2d3b78c875c86ec2045792d4df2d926c40f829196e0bb97ee697af71f5b0a966dabff749634c8b729855e937715b0e44303fd1014daedc752006011b730",
        "encoding": "hex"
    }
}' -H 'content-type:application/json;' 127.0.0.1:9650/ext/bc/X/wallet
```

#### Example response

```json
{
  "jsonrpc": "2.0",
  "id": 1,
  "result": {
    "txID": "NUPLwbt2hsYxpQg4H2o451hmTWQ4JZx2zMzM4SinwtHgAdX1JLPHXvWSXEnpecStLj"
  }
}
```

### wallet.send

:::warning
Not recommended for use on Mainnet. See warning notice in [Keystore API](./keystore.md).
:::

Send a quantity of an asset to an address and assume the tx will be accepted so that future calls can use the modified UTXO set.

This call is made to the wallet API endpoint:

`/ext/bc/X/wallet`

#### **Signature**

```zsh
wallet.send({
    amount: int,
    assetID: string,
    to: string,
    memo: string, //optional
    from: []string, //optional
    changeAddr: string, //optional
    username: string,
    password: string
}) -> {txID: string, changeAddr: string}
```

- Sends `amount` units of asset with ID `assetID` to address `to`. `amount` is denominated in the smallest increment of the asset. For AVAX this is 1 nAVAX (one billionth of 1 AVAX.)
- `to` is the X-Chain address the asset is sent to.
- `from` are the addresses that you want to use for this operation. If omitted, uses any of your addresses as needed.
- `changeAddr` is the address any change will be sent to. If omitted, change is sent to one of the addresses controlled by the user.
- You can attach a `memo`, whose length can be up to 256 bytes.
- The asset is sent from addresses controlled by user `username`. (Of course, that user will need to hold at least the balance of the asset being sent.)

#### **Example Call**

```zsh
curl -X POST --data '{
    "jsonrpc":"2.0",
    "id"     :1,
    "method" :"wallet.send",
    "params" :{
        "assetID"   : "AVAX",
        "amount"    : 10000,
        "to"        : "X-avax18jma8ppw3nhx5r4ap8clazz0dps7rv5ukulre5",
        "memo"      : "hi, mom!",
        "from"      : ["X-avax18jma8ppw3nhx5r4ap8clazz0dps7rv5ukulre5"],
        "changeAddr": "X-avax1turszjwn05lflpewurw96rfrd3h6x8flgs5uf8",
        "username"  : "userThatControlsAtLeast10000OfThisAsset",
        "password"  : "myPassword"
    }
}' -H 'content-type:application/json;' 127.0.0.1:9650/ext/bc/X/wallet
```

#### **Example Response**

```json
{
  "jsonrpc": "2.0",
  "id": 1,
  "result": {
    "txID": "2iXSVLPNVdnFqn65rRvLrsu8WneTFqBJRMqkBJx5vZTwAQb8c1",
    "changeAddr": "X-avax1turszjwn05lflpewurw96rfrd3h6x8flgs5uf8"
  }
}
```

### wallet.sendMultiple

:::warning
Not recommended for use on Mainnet. See warning notice in [Keystore API](./keystore.md).
:::

Send multiple transfers of `amount` of `assetID`, to a specified address from a list of owned of addresses and assume the tx will be accepted so that future calls can use the modified UTXO set.

This call is made to the wallet API endpoint:

`/ext/bc/X/wallet`

#### **Signature**

```zsh
wallet.sendMultiple({
    outputs: []{
      assetID: string,
      amount: int,
      to: string
    },
    from: []string, //optional
    changeAddr: string, //optional
    memo: string, //optional
    username: string,
    password: string
}) -> {txID: string, changeAddr: string}
```

- `outputs` is an array of object literals which each contain an `assetID`, `amount` and `to`.
- `from` are the addresses that you want to use for this operation. If omitted, uses any of your addresses as needed.
- `changeAddr` is the address any change will be sent to. If omitted, change is sent to one of the addresses controlled by the user.
- You can attach a `memo`, whose length can be up to 256 bytes.
- The asset is sent from addresses controlled by user `username`. (Of course, that user will need to hold at least the balance of the asset being sent.)

#### **Example Call**

```zsh
curl -X POST --data '{
    "jsonrpc":"2.0",
    "id"     :1,
    "method" :"wallet.sendMultiple",
    "params" :{
        "outputs": [
            {
                "assetID" : "AVAX",
                "to"      : "X-avax18jma8ppw3nhx5r4ap8clazz0dps7rv5ukulre5",
                "amount"  : 1000000000
            },
            {
                "assetID" : "26aqSTpZuWDAVtRmo44fjCx4zW6PDEx3zy9Qtp2ts1MuMFn9FB",
                "to"      : "X-avax18knvhxx8uhc0mwlgrfyzjcm2wrd6e60w37xrjq",
                "amount"  : 10
            }
        ],
        "memo"      : "hi, mom!",
        "from"      : ["X-avax18jma8ppw3nhx5r4ap8clazz0dps7rv5ukulre5"],
        "changeAddr": "X-avax1turszjwn05lflpewurw96rfrd3h6x8flgs5uf8",
        "username"  : "username",
        "password"  : "myPassword"
    }
}' -H 'content-type:application/json;' 127.0.0.1:9650/ext/bc/X/wallet
```

#### **Example Response**

```json
{
  "jsonrpc": "2.0",
  "id": 1,
  "result": {
    "txID": "2iXSVLPNVdnFqn65rRvLrsu8WneTFqBJRMqkBJx5vZTwAQb8c1",
    "changeAddr": "X-avax1turszjwn05lflpewurw96rfrd3h6x8flgs5uf8"
  }
}
```

### events

Listen for transactions on a specified address.

This call is made to the events API endpoint:

`/ext/bc/X/events`

#### **Golang Example**

```go
package main

import (
    "encoding/json"
    "log"
    "net"
    "net/http"
    "sync"

    "github.com/ava-labs/avalanchego/api"
    "github.com/ava-labs/avalanchego/pubsub"
    "github.com/gorilla/websocket"
)

func main() {
    dialer := websocket.Dialer{
        NetDial: func(netw, addr string) (net.Conn, error) {
            return net.Dial(netw, addr)
        },
    }

    httpHeader := http.Header{}
    conn, _, err := dialer.Dial("ws://localhost:9650/ext/bc/X/events", httpHeader)
    if err != nil {
        panic(err)
    }

    waitGroup := &sync.WaitGroup{}
    waitGroup.Add(1)

    readMsg := func() {
        defer waitGroup.Done()

        for {
            mt, msg, err := conn.ReadMessage()
            if err != nil {
                log.Println(err)
                return
            }
            switch mt {
            case websocket.TextMessage:
                log.Println(string(msg))
            default:
                log.Println(mt, string(msg))
            }
        }
    }

    go readMsg()

    cmd := &pubsub.Command{NewSet: &pubsub.NewSet{}}
    cmdmsg, err := json.Marshal(cmd)
    if err != nil {
        panic(err)
    }
    err = conn.WriteMessage(websocket.TextMessage, cmdmsg)
    if err != nil {
        panic(err)
    }

    var addresses []string
    addresses = append(addresses, " X-fuji....")
    cmd = &pubsub.Command{AddAddresses: &pubsub.AddAddresses{JSONAddresses: api.JSONAddresses{Addresses: addresses}}}
    cmdmsg, err = json.Marshal(cmd)
    if err != nil {
        panic(err)
    }

    err = conn.WriteMessage(websocket.TextMessage, cmdmsg)
    if err != nil {
        panic(err)
    }

    waitGroup.Wait()
}
```

**Operations**

| Command          | Description                  | Example                                                      | Arguments                                                                                                                          |
| :--------------- | :--------------------------- | :----------------------------------------------------------- | :--------------------------------------------------------------------------------------------------------------------------------- |
| **NewSet**       | create a new address map set | {"newSet":{}}                                                |                                                                                                                                    |
| **NewBloom**     | create a new bloom set.      | {"newBloom":{"maxElements":"1000","collisionProb":"0.0100"}} | maxElements - number of elements in filter must be &gt; 0 collisionProb - allowed collision probability must be &gt; 0 and &lt;= 1 |
| **AddAddresses** | add an address to the set    | {"addAddresses":{"addresses":\["X-fuji..."\]}}               | addresses - list of addresses to match                                                                                             |

Calling **NewSet** or **NewBloom** resets the filter, and must be followed with **AddAddresses**. **AddAddresses** can be called multiple times.

**Set details**

- **NewSet** performs absolute address matches, if the address is in the set you will be sent the transaction.
- **NewBloom** [Bloom filtering](https://en.wikipedia.org/wiki/Bloom_filter) can produce false positives, but can allow a greater number of addresses to be filtered. If the addresses is in the filter, you will be sent the transaction.

#### **Example Response**

```json
2021/05/11 15:59:35 {"txID":"22HWKHrREyXyAiDnVmGp3TQQ79tHSSVxA9h26VfDEzoxvwveyk"}
```<|MERGE_RESOLUTION|>--- conflicted
+++ resolved
@@ -1630,11 +1630,7 @@
 
 #### Signature
 
-<<<<<<< HEAD
-```sh
-=======
-```zsh
->>>>>>> 3ad5fce5
+```zsh
 wallet.issueTx({
     tx: string,
     encoding: string, //optional
