--- conflicted
+++ resolved
@@ -10,21 +10,13 @@
 
 [**Grafana Dashboards**](dashboards/README.mdx): Pre-configured Grafana dashboards
 
-<<<<<<< HEAD
 [**Network Runner**](netrunner.md)**:** Development tool which allows to build custom and default networks (for development and testing). Networks can be built by spawning local os processes or with kubernetes as a backend.
 
 [**Abigen**](abigen.md)**:** allows you to compile `solidity` contracts into a programatic interface suitable for embeding in `golang`.
 
 [**Avash**](avash.md) is a shell client for interacting with Avalanche and can deploy local networks and interact with the nodes in those networks. You can use Avash to rapidly launch test network environments. **Note: Avash is being replaced by [Network Runner.](netrunner.md)**
 
-[**Deprecating Ortelius**](deprecating-ortelius.md): How to replace Ortelius with the Index API
-
-=======
-[**Abigen**](abigen.md)**:** allows you to compile `solidity` contracts into a programatic interface suitable for embeding in `golang`.
-
-[**Avash**](avash.md) is a shell client for interacting with Avalanche and can deploy local networks and interact with the nodes in those networks. You can use Avash to rapidly launch test network environments. 
 
 [**Deprecating Ortelius**](deprecating-ortelius.md): How to replace Ortelius with the Index API
 
->>>>>>> 97951529
 [**Ortelius API**](ortelius.md): Interact with Ortelius, a tool that indexes the Avalanche Network. **Note: Ortelius is deprecated. You should [use the Index API instead.](deprecating-ortelius.md)**
